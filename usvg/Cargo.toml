[package]
name = "usvg"
# When updating version, also modify html_root_url in the lib.rs and in the ../tools/Cargo.toml
version = "0.6.1"
authors = ["Evgeniy Reizner <razrfalcon@gmail.com>"]
keywords = ["svg"]
license = "MPL-2.0"
edition = "2018"
description = "An SVG simplification library."
categories = ["multimedia::images"]
repository = "https://github.com/RazrFalcon/resvg"
documentation = "https://docs.rs/usvg/"
readme = "README.md"
exclude = ["testing_tools/**"]
workspace = ".."

[badges]
travis-ci = { repository = "RazrFalcon/resvg" }

[dependencies]
base64 = "0.10"
libflate = "0.1"
log = "0.4"
lyon_geom = "0.12"
rctree = "0.3"
<<<<<<< HEAD
svgdom = { git = "https://github.com/RazrFalcon/svgdom", rev = "e396335" }
=======
svgdom = { git = "https://github.com/RazrFalcon/svgdom", rev = "f12882c" }
>>>>>>> d6c15533

font-kit = { git = "https://github.com/RazrFalcon/font-kit", branch = "latest" }
harfbuzz_rs = "1.0"
lyon_path = "0.12"
unicode-bidi = "0.3"
unicode-script = "0.3"
unicode-vo = { git = "https://github.com/RazrFalcon/unicode-vo" }

[dev-dependencies]
pretty_assertions = "0.6"<|MERGE_RESOLUTION|>--- conflicted
+++ resolved
@@ -23,11 +23,7 @@
 log = "0.4"
 lyon_geom = "0.12"
 rctree = "0.3"
-<<<<<<< HEAD
-svgdom = { git = "https://github.com/RazrFalcon/svgdom", rev = "e396335" }
-=======
 svgdom = { git = "https://github.com/RazrFalcon/svgdom", rev = "f12882c" }
->>>>>>> d6c15533
 
 font-kit = { git = "https://github.com/RazrFalcon/font-kit", branch = "latest" }
 harfbuzz_rs = "1.0"
